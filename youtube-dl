--- conflicted
+++ resolved
@@ -1,31 +1,19 @@
 #!/usr/bin/env python
 # -*- coding: utf-8 -*-
-<<<<<<< HEAD
-# Author: Ricardo Garcia Gonzalez
-# Author: Danny Colligan
-# Author: Benjamin Johnson
-# Author: Vasyl' Vavrychuk
-# Author: Witold Baryluk
-# Author: Paweł Paprota
-# Author: Gergely Imreh
-# Author: Philipp Hagemeister <phihag@phihag.de>
-# License: Public domain code
-=======
 
 __author__  = (
-	"Ricardo Garcia Gonzalez",
-	"Danny Colligan",
-	"Benjamin Johnson",
-	"Vasyl' Vavrychuk",
-	"Witold Baryluk",
-	"Paweł Paprota",
-	"Gergely Imreh",
+	'Ricardo Garcia Gonzalez',
+	'Danny Colligan',
+	'Benjamin Johnson',
+	'Vasyl\' Vavrychuk',
+	'Witold Baryluk',
+	'Paweł Paprota',
+	'Gergely Imreh',
 	)
 
-__license__ = "Public Domain"
-__version__ = '2011.08.04'
-
->>>>>>> 6a4f0a11
+__license__ = 'Public Domain'
+__version__ = '2011.08.24-phihag'
+
 import cookielib
 import datetime
 import gzip
@@ -2702,14 +2690,7 @@
 					pass
 
 		# description
-<<<<<<< HEAD
 		video_description = video_info.get('description', 'No description available.')
-=======
-		video_description = 'No description available.'
-		if (self._downloader.params.get('forcedescription', False) and
-			'description' in video_info):
-			video_description = video_info['description']
->>>>>>> 6a4f0a11
 
 		url_map = video_info['video_urls']
 		if len(url_map.keys()) > 0:
@@ -2990,147 +2971,7 @@
 	except (IOError, OSError), err:
 		sys.exit('ERROR: unable to overwrite current version')
 
-<<<<<<< HEAD
-			downloader.to_screen('Updating to latest stable version...')
-			try:
-				latest_url = 'http://github.com/rg3/youtube-dl/raw/master/LATEST_VERSION'
-				latest_version = urllib.urlopen(latest_url).read().strip()
-				prog_url = 'http://github.com/rg3/youtube-dl/raw/%s/youtube-dl' % latest_version
-				newcontent = urllib.urlopen(prog_url).read()
-			except (IOError, OSError), err:
-				sys.exit('ERROR: unable to download latest version')
-			try:
-				stream = open(filename, 'w')
-				stream.write(newcontent)
-				stream.close()
-			except (IOError, OSError), err:
-				sys.exit('ERROR: unable to overwrite current version')
-			downloader.to_screen('Updated to version %s' % latest_version)
-
-		# Parse command line
-		parser = optparse.OptionParser(
-			usage='Usage: %prog [options] url...',
-			version='2011.08.04-phihag',
-			conflict_handler='resolve',
-		)
-
-		parser.add_option('-h', '--help',
-				action='help', help='print this help text and exit')
-		parser.add_option('-v', '--version',
-				action='version', help='print program version and exit')
-		parser.add_option('-U', '--update',
-				action='store_true', dest='update_self', help='update this program to latest stable version')
-		parser.add_option('-i', '--ignore-errors',
-				action='store_true', dest='ignoreerrors', help='continue on download errors', default=False)
-		parser.add_option('-r', '--rate-limit',
-				dest='ratelimit', metavar='LIMIT', help='download rate limit (e.g. 50k or 44.6m)')
-		parser.add_option('-R', '--retries',
-				dest='retries', metavar='RETRIES', help='number of retries (default is 10)', default=10)
-		parser.add_option('--playlist-start',
-				dest='playliststart', metavar='NUMBER', help='playlist video to start at (default is 1)', default=1)
-		parser.add_option('--playlist-end',
-				dest='playlistend', metavar='NUMBER', help='playlist video to end at (default is last)', default=-1)
-		parser.add_option('--dump-user-agent',
-				action='store_true', dest='dump_user_agent',
-				help='display the current browser identification', default=False)
-
-		authentication = optparse.OptionGroup(parser, 'Authentication Options')
-		authentication.add_option('-u', '--username',
-				dest='username', metavar='USERNAME', help='account username')
-		authentication.add_option('-p', '--password',
-				dest='password', metavar='PASSWORD', help='account password')
-		authentication.add_option('-n', '--netrc',
-				action='store_true', dest='usenetrc', help='use .netrc authentication data', default=False)
-		parser.add_option_group(authentication)
-
-		video_format = optparse.OptionGroup(parser, 'Video Format Options')
-		video_format.add_option('-f', '--format',
-				action='store', dest='format', metavar='FORMAT', help='video format code')
-		video_format.add_option('--all-formats',
-				action='store_const', dest='format', help='download all available video formats', const='-1')
-		video_format.add_option('--max-quality',
-				action='store', dest='format_limit', metavar='FORMAT', help='highest quality format to download')
-		parser.add_option_group(video_format)
-
-		verbosity = optparse.OptionGroup(parser, 'Verbosity / Simulation Options')
-		verbosity.add_option('-q', '--quiet',
-				action='store_true', dest='quiet', help='activates quiet mode', default=False)
-		verbosity.add_option('-s', '--simulate',
-				action='store_true', dest='simulate', help='do not download video', default=False)
-		verbosity.add_option('-g', '--get-url',
-				action='store_true', dest='geturl', help='simulate, quiet but print URL', default=False)
-		verbosity.add_option('-e', '--get-title',
-				action='store_true', dest='gettitle', help='simulate, quiet but print title', default=False)
-		verbosity.add_option('--get-thumbnail',
-				action='store_true', dest='getthumbnail',
-				help='simulate, quiet but print thumbnail URL', default=False)
-		verbosity.add_option('--get-description',
-				action='store_true', dest='getdescription',
-				help='simulate, quiet but print video description', default=False)
-		verbosity.add_option('--get-filename',
-				action='store_true', dest='getfilename',
-				help='simulate, quiet but print output filename', default=False)
-		verbosity.add_option('--no-progress',
-				action='store_true', dest='noprogress', help='do not print progress bar', default=False)
-		verbosity.add_option('--console-title',
-				action='store_true', dest='consoletitle',
-				help='display progress in console titlebar', default=False)
-		parser.add_option_group(verbosity)
-
-		filesystem = optparse.OptionGroup(parser, 'Filesystem Options')
-		filesystem.add_option('-t', '--title',
-				action='store_true', dest='usetitle', help='use title in file name', default=False)
-		filesystem.add_option('-l', '--literal',
-				action='store_true', dest='useliteral', help='use literal title in file name', default=False)
-		filesystem.add_option('-A', '--auto-number',
-				action='store_true', dest='autonumber',
-				help='number downloaded files starting from 00000', default=False)
-		filesystem.add_option('-o', '--output',
-				dest='outtmpl', metavar='TEMPLATE', help='output filename template')
-		filesystem.add_option('-a', '--batch-file',
-				dest='batchfile', metavar='FILE', help='file containing URLs to download (\'-\' for stdin)')
-		filesystem.add_option('-w', '--no-overwrites',
-				action='store_true', dest='nooverwrites', help='do not overwrite files', default=False)
-		filesystem.add_option('-c', '--continue',
-				action='store_true', dest='continue_dl', help='resume partially downloaded files', default=False)
-		filesystem.add_option('--cookies',
-				dest='cookiefile', metavar='FILE', help='file to dump cookie jar to')
-		filesystem.add_option('--no-part',
-				action='store_true', dest='nopart', help='do not use .part files', default=False)
-		filesystem.add_option('--no-mtime',
-				action='store_false', dest='updatetime',
-				help='do not use the Last-modified header to set the file modification time', default=True)
-		filesystem.add_option('--write-description',
-				action='store_true', dest='writedescription',
-				help='write video description to a .description file', default=False)
-		filesystem.add_option('--write-info-json',
-				action='store_true', dest='writeinfojson',
-				help='write video metadata to a .info.json file', default=False)
-		parser.add_option_group(filesystem)
-
-		postproc = optparse.OptionGroup(parser, 'Post-processing Options')
-		postproc.add_option('--extract-audio', action='store_true', dest='extractaudio', default=False,
-				help='convert video files to audio-only files (requires ffmpeg and ffprobe)')
-		postproc.add_option('--audio-format', metavar='FORMAT', dest='audioformat', default='best',
-				help='"best", "aac" or "mp3"; best by default')
-		parser.add_option_group(postproc)
-
-		(opts, args) = parser.parse_args()
-
-		# Open appropriate CookieJar
-		if opts.cookiefile is None:
-			jar = cookielib.CookieJar()
-		else:
-			try:
-				jar = cookielib.MozillaCookieJar(opts.cookiefile)
-				if os.path.isfile(opts.cookiefile) and os.access(opts.cookiefile, os.R_OK):
-					jar.load()
-			except (IOError, OSError), err:
-				sys.exit(u'ERROR: unable to open cookie file')
-=======
 	downloader.to_screen('Updated to version %s' % latest_version)
->>>>>>> 6a4f0a11
-
 
 def parseOpts():
 	# Deferred imports
@@ -3152,13 +2993,15 @@
 
 	def _find_term_columns():
 		columns = os.environ.get('COLUMNS', None)
-		if columns: return int(columns)
-
-		if sys.platform.startswith('linux'):
-			try: columns = os.popen('stty size', 'r').read().split()[1]
-			except: pass
-
-		if columns: return int(columns)
+		if columns:
+			return int(columns)
+
+		# TODO: Breaks on phihag's system
+		#if sys.platform.startswith('linux'):
+		#	try:
+		#		return os.popen('stty size', 'r').read().split()[1]
+		#	except: pass
+		return None
 
 	max_width = 80
 	max_help_position = 80
@@ -3173,7 +3016,7 @@
 	kw = {
 		'version'   : __version__,
 		'formatter' : fmt,
-		'usage' : 'Usage : %prog [options] url...',
+		'usage' : '%prog [options] url...',
 		'conflict_handler' : 'resolve',
 	}
 
@@ -3269,6 +3112,12 @@
 	filesystem.add_option('--no-mtime',
 			action='store_false', dest='updatetime',
 			help='do not use the Last-modified header to set the file modification time', default=True)
+	filesystem.add_option('--write-description',
+			action='store_true', dest='writedescription',
+			help='write video description to a .description file', default=False)
+	filesystem.add_option('--write-info-json',
+			action='store_true', dest='writeinfojson',
+			help='write video metadata to a .info.json file', default=False)
 
 
 	postproc.add_option('--extract-audio', action='store_true', dest='extractaudio', default=False,
@@ -3316,107 +3165,8 @@
 	batchurls = []
 	if opts.batchfile is not None:
 		try:
-<<<<<<< HEAD
-			opts.playlistend = long(opts.playlistend)
-			if opts.playlistend != -1 and (opts.playlistend <= 0 or opts.playlistend < opts.playliststart):
-				raise ValueError
-		except (TypeError, ValueError), err:
-			parser.error(u'invalid playlist end number specified')
-		if opts.extractaudio:
-			if opts.audioformat not in ['best', 'aac', 'mp3']:
-				parser.error(u'invalid audio format specified')
-
-		# Information extractors
-		youtube_ie = YoutubeIE()
-		metacafe_ie = MetacafeIE(youtube_ie)
-		dailymotion_ie = DailymotionIE()
-		youtube_pl_ie = YoutubePlaylistIE(youtube_ie)
-		youtube_user_ie = YoutubeUserIE(youtube_ie)
-		youtube_search_ie = YoutubeSearchIE(youtube_ie)
-		google_ie = GoogleIE()
-		google_search_ie = GoogleSearchIE(google_ie)
-		photobucket_ie = PhotobucketIE()
-		yahoo_ie = YahooIE()
-		yahoo_search_ie = YahooSearchIE(yahoo_ie)
-		deposit_files_ie = DepositFilesIE()
-		facebook_ie = FacebookIE()
-		bliptv_ie = BlipTVIE()
-		generic_ie = GenericIE()
-
-		# File downloader
-		fd = FileDownloader({
-			'usenetrc': opts.usenetrc,
-			'username': opts.username,
-			'password': opts.password,
-			'quiet': (opts.quiet or opts.geturl or opts.gettitle or opts.getthumbnail or opts.getdescription or opts.getfilename),
-			'forceurl': opts.geturl,
-			'forcetitle': opts.gettitle,
-			'forcethumbnail': opts.getthumbnail,
-			'forcedescription': opts.getdescription,
-			'forcefilename': opts.getfilename,
-			'simulate': (opts.simulate or opts.geturl or opts.gettitle or opts.getthumbnail or opts.getdescription or opts.getfilename),
-			'format': opts.format,
-			'format_limit': opts.format_limit,
-			'outtmpl': ((opts.outtmpl is not None and opts.outtmpl.decode(preferredencoding()))
-				or (opts.format == '-1' and opts.usetitle and u'%(stitle)s-%(id)s-%(format)s.%(ext)s')
-				or (opts.format == '-1' and opts.useliteral and u'%(title)s-%(id)s-%(format)s.%(ext)s')
-				or (opts.format == '-1' and u'%(id)s-%(format)s.%(ext)s')
-				or (opts.usetitle and opts.autonumber and u'%(autonumber)s-%(stitle)s-%(id)s.%(ext)s')
-				or (opts.useliteral and opts.autonumber and u'%(autonumber)s-%(title)s-%(id)s.%(ext)s')
-				or (opts.usetitle and u'%(stitle)s-%(id)s.%(ext)s')
-				or (opts.useliteral and u'%(title)s-%(id)s.%(ext)s')
-				or (opts.autonumber and u'%(autonumber)s-%(id)s.%(ext)s')
-				or u'%(id)s.%(ext)s'),
-			'ignoreerrors': opts.ignoreerrors,
-			'ratelimit': opts.ratelimit,
-			'nooverwrites': opts.nooverwrites,
-			'retries': opts.retries,
-			'continuedl': opts.continue_dl,
-			'noprogress': opts.noprogress,
-			'playliststart': opts.playliststart,
-			'playlistend': opts.playlistend,
-			'logtostderr': opts.outtmpl == '-',
-			'consoletitle': opts.consoletitle,
-			'nopart': opts.nopart,
-			'updatetime': opts.updatetime,
-			'writedescription': opts.writedescription,
-			'writeinfojson': opts.writeinfojson,
-			})
-		fd.add_info_extractor(youtube_search_ie)
-		fd.add_info_extractor(youtube_pl_ie)
-		fd.add_info_extractor(youtube_user_ie)
-		fd.add_info_extractor(metacafe_ie)
-		fd.add_info_extractor(dailymotion_ie)
-		fd.add_info_extractor(youtube_ie)
-		fd.add_info_extractor(google_ie)
-		fd.add_info_extractor(google_search_ie)
-		fd.add_info_extractor(photobucket_ie)
-		fd.add_info_extractor(yahoo_ie)
-		fd.add_info_extractor(yahoo_search_ie)
-		fd.add_info_extractor(deposit_files_ie)
-		fd.add_info_extractor(facebook_ie)
-		fd.add_info_extractor(bliptv_ie)
-
-		# This must come last since it's the
-		# fallback if none of the others work
-		fd.add_info_extractor(generic_ie)
-
-		# PostProcessors
-		if opts.extractaudio:
-			fd.add_post_processor(FFmpegExtractAudioPP(preferredcodec=opts.audioformat))
-
-		# Update version
-		if opts.update_self:
-			update_self(fd, sys.argv[0])
-
-		# Maybe do nothing
-		if len(all_urls) < 1:
-			if not opts.update_self:
-				parser.error(u'you must provide at least one URL')
-=======
 			if opts.batchfile == '-':
 				batchfd = sys.stdin
->>>>>>> 6a4f0a11
 			else:
 				batchfd = open(opts.batchfile, 'r')
 			batchurls = batchfd.readlines()
@@ -3448,15 +3198,15 @@
 		except (TypeError, ValueError), err:
 			parser.error(u'invalid retry count specified')
 	try:
-		opts.playliststart = long(opts.playliststart)
+		opts.playliststart = int(opts.playliststart)
 		if opts.playliststart <= 0:
-			raise ValueError
+			raise ValueError(u'Playlist start must be positive')
 	except (TypeError, ValueError), err:
 		parser.error(u'invalid playlist start number specified')
 	try:
-		opts.playlistend = long(opts.playlistend)
+		opts.playlistend = int(opts.playlistend)
 		if opts.playlistend != -1 and (opts.playlistend <= 0 or opts.playlistend < opts.playliststart):
-			raise ValueError
+			raise ValueError(u'Playlist end must be greater than playlist start')
 	except (TypeError, ValueError), err:
 		parser.error(u'invalid playlist end number specified')
 	if opts.extractaudio:
@@ -3477,6 +3227,7 @@
 	yahoo_search_ie = YahooSearchIE(yahoo_ie)
 	deposit_files_ie = DepositFilesIE()
 	facebook_ie = FacebookIE()
+	bliptv_ie = BlipTVIE()
 	generic_ie = GenericIE()
 
 	# File downloader
@@ -3515,6 +3266,8 @@
 		'consoletitle': opts.consoletitle,
 		'nopart': opts.nopart,
 		'updatetime': opts.updatetime,
+		'writedescription': opts.writedescription,
+		'writeinfojson': opts.writeinfojson,
 		})
 	fd.add_info_extractor(youtube_search_ie)
 	fd.add_info_extractor(youtube_pl_ie)
@@ -3529,6 +3282,7 @@
 	fd.add_info_extractor(yahoo_search_ie)
 	fd.add_info_extractor(deposit_files_ie)
 	fd.add_info_extractor(facebook_ie)
+	fd.add_info_extractor(bliptv_ie)
 
 	# This must come last since it's the
 	# fallback if none of the others work
